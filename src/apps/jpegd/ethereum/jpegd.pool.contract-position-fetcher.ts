--- conflicted
+++ resolved
@@ -13,13 +13,8 @@
 
 @PositionTemplate()
 export class EthereumJpegdPoolContractPositionFetcher extends MasterChefTemplateContractPositionFetcher<JpegdLpFarm> {
-<<<<<<< HEAD
-  chefAddress = '0x3eed641562ac83526d7941e4326559e7b607556b';
-  groupLabel: string;
-=======
   groupLabel = 'Pools';
   chefAddress = '0x3eed641562ac83526d7941e4326559e7b607556b';
->>>>>>> b44858aa
 
   constructor(
     @Inject(APP_TOOLKIT) protected readonly appToolkit: IAppToolkit,
