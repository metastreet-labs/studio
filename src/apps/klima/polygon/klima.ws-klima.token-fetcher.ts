import { Inject } from '@nestjs/common';

import { APP_TOOLKIT, IAppToolkit } from '~app-toolkit/app-toolkit.interface';
import { PositionTemplate } from '~app-toolkit/decorators/position-template.decorator';
import { AppTokenTemplatePositionFetcher } from '~position/template/app-token.template.position-fetcher';
import { GetPricePerShareParams, GetUnderlyingTokensParams } from '~position/template/app-token.template.types';

import { KlimaContractFactory, KlimaWsKlima } from '../contracts';

@PositionTemplate()
<<<<<<< HEAD
export class PolygonKlimaWsTokenFetcher extends AppTokenTemplatePositionFetcher<KlimaWsKlima> {
=======
export class PolygonKlimaWsKlimaTokenFetcher extends AppTokenTemplatePositionFetcher<KlimaWsKlima> {
>>>>>>> b44858aa
  groupLabel = 'wsKLIMA';

  constructor(
    @Inject(APP_TOOLKIT) protected readonly appToolkit: IAppToolkit,
    @Inject(KlimaContractFactory) protected readonly contractFactory: KlimaContractFactory,
  ) {
    super(appToolkit);
  }

  getContract(address: string): KlimaWsKlima {
    return this.contractFactory.klimaWsKlima({ address, network: this.network });
  }

  async getAddresses() {
<<<<<<< HEAD
    return ['0xca76543cf381ebbb277be79574059e32108e3e65'];
=======
    return ['0x6f370dba99e32a3cad959b341120db3c9e280ba6'];
>>>>>>> b44858aa
  }

  async getUnderlyingTokenAddresses({ contract }: GetUnderlyingTokensParams<KlimaWsKlima>) {
    return [await contract.sKLIMA()];
  }

  async getPricePerShare({ appToken, multicall }: GetPricePerShareParams<KlimaWsKlima>) {
    const reserveRaw = await multicall.wrap(this.contractFactory.erc20(appToken.tokens[0])).balanceOf(appToken.address);
    const reserve = Number(reserveRaw) / 10 ** appToken.tokens[0].decimals;
    const pricePerShare = reserve / appToken.supply;
    return [pricePerShare];
  }
}<|MERGE_RESOLUTION|>--- conflicted
+++ resolved
@@ -8,11 +8,7 @@
 import { KlimaContractFactory, KlimaWsKlima } from '../contracts';
 
 @PositionTemplate()
-<<<<<<< HEAD
-export class PolygonKlimaWsTokenFetcher extends AppTokenTemplatePositionFetcher<KlimaWsKlima> {
-=======
 export class PolygonKlimaWsKlimaTokenFetcher extends AppTokenTemplatePositionFetcher<KlimaWsKlima> {
->>>>>>> b44858aa
   groupLabel = 'wsKLIMA';
 
   constructor(
@@ -27,11 +23,7 @@
   }
 
   async getAddresses() {
-<<<<<<< HEAD
-    return ['0xca76543cf381ebbb277be79574059e32108e3e65'];
-=======
     return ['0x6f370dba99e32a3cad959b341120db3c9e280ba6'];
->>>>>>> b44858aa
   }
 
   async getUnderlyingTokenAddresses({ contract }: GetUnderlyingTokensParams<KlimaWsKlima>) {
